# -*- coding: utf-8 -*-
#***********************************************************************
#* Copyright (c) 2019 Joel Graff <monograff76@gmail.com>               *
#*                                                                     *
#* This program is free software; you can redistribute it and/or modify*
#* it under the terms of the GNU Lesser General Public License (LGPL)  *
#* as published by the Free Software Foundation; either version 2 of   *
#* the License, or (at your option) any later version.                 *
#* for detail see the LICENCE text file.                               *
#*                                                                     *
#* This program is distributed in the hope that it will be useful,     *
#* but WITHOUT ANY WARRANTY; without even the implied warranty of      *
#* MERCHANTABILITY or FITNESS FOR A PARTICULAR PURPOSE.  See the       *
#* GNU Library General Public License for more details.                *
#*                                                                     *
#* You should have received a copy of the GNU Library General Public   *
#* License along with this program; if not, write to the Free Software *
#* Foundation, Inc., 59 Temple Place, Suite 330, Boston, MA  02111-1307*
#* USA                                                                 *
#*                                                                     *
#***********************************************************************
"""
Utility functions
"""

import math

from collections.abc import Iterable

from operator import sub as op_sub
from operator import add as op_add
from operator import mul as op_mul
from operator import truediv as op_div

from const import Const

class TupleMath(Const):
    """
    Math support functions for tuples
    """

    @staticmethod
    def _operation(op, op1, op2):
        """
        Generic worker function to perform math operations

        op1, op2 - operands as tuples or lists of tuples

        operation is performed cumulatively on op1 if op2 is None

        where both are defined, operation is performed 1:1 on items, terminating
        at end of lhs list.  If rhs is shorter than lhs, last rhs element is
        is repeated for remainder of lhs
        """

        #early termination for NoneTypes
        if op1 is None:
            return

        #normalize opearnds to lists
        if not isinstance(op1[0], tuple):
            op1 = [op1]

        if op2 is not None:

            if not op2:
                op2 = (0, 0, 0)

            if not isinstance(op2[0], tuple):
                op2 = (op2,)

        #return empty list
        if not op1:
            return op1

        #cumulative operations
        if op2 is None:

            _result = op1[0]

            for _v in op1[1:]:
                _result = tuple((map(op, _result, _v)))

            return _result

        #per-element operations
        _len = len(op2)
        _result = ()
        _last = op2[-1]

        print(op1, op2)

        for _i, _v in enumerate(op1):

            _op2 = _last

            if _i < _len:
                _op2 = op2[_i]

            _result = _result + (tuple(map(op, _v, _op2)),)

        if len(_result) == 1:
            return _result[0]

        return _result

    @staticmethod
    def add(op1, op2):
        """
        Add two operands as tuples, lists of tuples, or accumulate
        a single list of tuples (op1)
        """

        return TupleMath._operation(op_add, op1, op2)

    @staticmethod
    def subtract(op1, op2):
        """
        Subtract two operands as tuples, lists of tuples, or accumulate
        a single list of tuples (op1)
        """

        return TupleMath._operation(op_sub, op1, op2)

    @staticmethod
    def multiply(op1, op2):
        """
        Multiply two operands as tuples, lists of tuples, or accumulate
        a single list of tuples (op1)
        """

        return TupleMath._operation(op_mul, op1, op2)

    def divide(op1, op2):
        """
        Divide two operands as tuples, lists of tuples, or accumulate
        a single list of tuples (op1)
        """

        return TupleMath._operation(op_div, op1, op2)

    def scale(tpl, factor):
        """
        Multiply each component of a tuple or list of tuples by a scalar factor
        """

        _len = len(tpl)

        #get length of longest tuple in list
        if isinstance(tpl[0], tuple):

            _len = 0
            _i = 0

            for _v in tpl:

                _i = len(_v)

                if _i > _len:
                    _len = _i

        return TupleMath._operation(op_mul, tpl, [factor]*_len)

    @staticmethod
    def _subtract(lhs, rhs=None):
        """
        Subtract two tuples / return a directed vector from [lhs] to [rhs]
        """

        if lhs is None:
            return (0.0, 0.0, 0.0)

        if rhs is None:

            assert(isinstance(lhs[0], tuple)),"""
                TupleMath.subtract(lhs, rhs): list of tuples required for lhs (rhs is NoneType)
                """

            _result = lhs[0]

            for _t in lhs[1:]:
                _result = TupleMath.add(_result, -_t)

            return _result

        elif isinstance(rhs, list) and isinstance(lhs, list):
            assert(len(rhs) != len(lhs)), """
            TupleMath.subtract(lhs, rhs): lists of inequal length
            """

            return [TupleMath.add(_v, -rhs[_i]) for _i, _v in enumerate(lhs)]

        return tuple(map(op_sub, lhs, rhs))

    @staticmethod
    def _add(lhs, rhs=None):
        """
        Add two tuples
        lhs / rhs - tuples to be added
        if rhs is empty / none, lhs must be a list of tuples
        """

        if not lhs:
            return (0.0, 0.0, 0.0)

        if not rhs:

            assert(isinstance(lhs[0], tuple)),"""
                TupleMath.add(lhs, rhs): list of tuples required for lhs (rhs is NoneType)
                """

            _result = lhs[0]

            for _t in lhs[1:]:
                _result = TupleMath.add(_result, _t)

            return _result

        return tuple(map(op_add, lhs, rhs))

    @staticmethod
    def _multiply(lhs, rhs=None):
        """
        Component-wise multiply two tuples
        """

        if rhs is None:

            assert(isinstance(lhs[0], tuple)),"""
                TupleMath.multiply(lhs, rhs): list of tuples required for lhs (rhs is NoneType)
                """

            _result = lhs[0]

            for _t in lhs[1:]:
                _result = TupleMath.add(_result, _t)

            return _result

        return tuple(map(op_mul, lhs, rhs))

    @staticmethod
    def _scale(tpl, factor):
        """
        Multiply each component of the tuple by a scalar factor
        """

        _result = []

        print(tpl, factor)
        if isinstance(tpl[0], Iterable):

            for _t in tpl:
                _result.append(TupleMath.scale(_t, factor))

            return _result

        return tuple([_v * factor for _v in tpl])

    @staticmethod
    def _divide(dividend, divisor):
        """
        Component-wise tuple division
        """

        return tuple(map(op_div, dividend, divisor))

    @staticmethod
    def mean(op1, op2=None):
        """
        Compute the arithmetic mean of two or more tuples
        lhs / rhs - tuples for which mean is to be computed
        if rhs is none / empty, lhs must be an iterable of tuples
        """

<<<<<<< HEAD
        _sum = TupleMath.add(op1, op2)

        #assume cumulative add (op1 = list of tuples, op2 = None)
        _count = len(op1)
=======
        if not lhs:
            return (0.0, 0.0, 0.0)

        _sum = TupleMath.add(lhs, rhs)
        _count = 2
>>>>>>> f9345473

        #if op1's first element is a number (not a tuple) and op2 is defined
        #we're averaging two tuples
        if not isinstance(op1[0], Iterable):

            if op2:
                _count = 2

        return TupleMath.scale(_sum, 1.0 / _count)

    @staticmethod
    def length(tpl, ref_point=None):
        """
        Calculate the length of a tuple as a vector from the origin
        If a list of tuples, length is caculated as distance between points
        if reference is defined, all points are calculated from the reference
        """

        _has_ref = ref_point is not None

        #length of a list of points in series or from reference point
        if isinstance(tpl[0], Iterable):

            _len = ()

            _prev = tpl[0:]

            if _has_ref:
                _prev = ref_point
                _len =\
                    (TupleMath.length(TupleMath.subtract(tpl[0], _prev),),)

            for _t in tpl[1:]:

                _len += (TupleMath.length(TupleMath.subtract(_t, _prev)),)

                if not _has_ref:
                    _prev = _t

            if not _len:
                _len = TupleMath.length(_prev)

            return _len

        _tpl = tpl[:]

        if _has_ref:
            _tpl = TupleMath.subtract(tpl, ref_point)[0]

        #vector length from origin to point
        return math.sqrt(sum([_v*_v for _v in _tpl]))

    @staticmethod
    def unit(tpl):
        """
        Normalize a tuple / calculate the unit vector
        """

        _length = TupleMath.length(tpl)

        if not _length:
            return tpl

        return TupleMath.scale(tpl, (1.0 / _length))

    @staticmethod
    def dot(vec1, vec2):
        """
        Calculate the dot product of two tuples
        """

        _sum = 0.0

        for _i, _v in enumerate(vec1):
            _sum += _v * vec2[_i]

        return _sum

    @staticmethod
    def project(vec1, vec2, unit=False):
        """
        Return the projection of vec1 on vec2
        vec1 - Vector to project in tuple form
        vec2 - Vector onto which to project in tuple form
        unit - vec2 is a unit vector
        """

        _vec2_len = 1.0

        if not unit:
            _vec2_len = TupleMath.length(vec2)

        _dot = TupleMath.dot(vec1, vec2)

        return TupleMath.scale(_dot/_vec2_len, vec2)

    @staticmethod
    def bearing(vector, up=(0.0, 1.0)):
        """
        Get the bearing of a vector in tuple form
        """

        if up != (0.0, 1.0):
            up = TupleMath.unit(up[0:2])

        _vec = TupleMath.unit(vector[0:2])

        return math.acos(TupleMath.dot(up, _vec))

    @staticmethod
    def ortho(tpl, is_ccw=True, x_index=0, y_index=1):
        """
        Calculate the orthogonal of x_index and y_index
        """

        _x_sign = -1.0
        _y_sign = 1.0

        if not is_ccw:
            _x_sign, _y_sign = _y_sign, _x_sign

        return (_x_sign * tpl[y_index], _y_sign * tpl[x_index])

    @staticmethod
    def manhattan(lhs, rhs):
        """
        Compute the manhattan distance between two tuples
        Tuples of unequal length are padded with 0.0.
        """

        _distance = 0.0
        _delta = len(rhs) - len(lhs)

        #longer lhs
        if _delta < 0:
            rhs = rhs + (0.0,)*(abs(_delta))

        #longer rhs
        elif _delta > 0:
            lhs = lhs + (0.0,)*(_delta)

        for _i, _v in enumerate(lhs):
            _distance += abs(rhs[_i] - _v)

        return _distance

    @staticmethod
    def cross(src, dest, components=None):
        """
        Calculate the cross-product of two 3D vector tuples
        src - tuple representing starting vector
        dest - tuple representing ending vector
        components - tuple indicating which components to compute.
            Positions define components to cross (y/z, x/z, x/y)
            - 0 = skip; 1 = compute
            - components=(0,0,1) - compute cross of x and y components
        """

        if components is None:
            components = (1.0, 1.0, 1.0)

        assert len(src) == len(dest), """
        TupleMath.cross(): Source and destination vectors of unequal length
        """

        assert len(components) >= len(src), """
        TupleMath.cross(): Components undefined
        """

        _result = [0.0, 0.0, 0.0]
        _idx = (1, 2, 0, 1)

        for _i, _v in enumerate(src):

            if not components[_i]:
                continue

            _a = _idx[_i]
            _b = _idx[_i + 1]

            _result[_i] = src[_a]*dest[_b] - src[_b]*dest[_a]

        return _result

    @staticmethod
    def signed_bearing(src, dest):
        """
        Calculate the signed bearing between two vectors
        """

        _angle = TupleMath.bearing(src, dest)
        _cross = TupleMath.cross(src, dest)
        _dot = TupleMath.dot(_cross, (0.0, 0.0, 1.0))

        if _dot < 0.0:
            _angle *= -1.0

        return _angle

    @staticmethod
    def point_direction(point, vector, epsilon=0.000001):
        """
        Returns: -1 if left, 1 if right, 0 if on line
        """

        _d = TupleMath.cross(vector, point, (0.0, 0.0, 1.0))[2]

        if abs(_d) <= epsilon:
            return 0

        if _d < 0:
            return -1

        return 1<|MERGE_RESOLUTION|>--- conflicted
+++ resolved
@@ -273,18 +273,10 @@
         if rhs is none / empty, lhs must be an iterable of tuples
         """
 
-<<<<<<< HEAD
         _sum = TupleMath.add(op1, op2)
 
         #assume cumulative add (op1 = list of tuples, op2 = None)
         _count = len(op1)
-=======
-        if not lhs:
-            return (0.0, 0.0, 0.0)
-
-        _sum = TupleMath.add(lhs, rhs)
-        _count = 2
->>>>>>> f9345473
 
         #if op1's first element is a number (not a tuple) and op2 is defined
         #we're averaging two tuples
