--- conflicted
+++ resolved
@@ -162,112 +162,6 @@
         return TupleMath._operation(op_mul, tpl, [factor]*_len)
 
     @staticmethod
-<<<<<<< HEAD
-    def _subtract(lhs, rhs=None):
-        """
-        Subtract two tuples / return a directed vector from [lhs] to [rhs]
-        """
-
-        if lhs is None:
-            return (0.0, 0.0, 0.0)
-
-        if rhs is None:
-
-            assert(isinstance(lhs[0], tuple)),"""
-                TupleMath.subtract(lhs, rhs): list of tuples required for lhs (rhs is NoneType)
-                """
-
-            _result = lhs[0]
-
-            for _t in lhs[1:]:
-                _result = TupleMath.add(_result, -_t)
-
-            return _result
-
-        elif isinstance(rhs, list) and isinstance(lhs, list):
-            assert(len(rhs) != len(lhs)), """
-            TupleMath.subtract(lhs, rhs): lists of inequal length
-            """
-
-            return [TupleMath.add(_v, -rhs[_i]) for _i, _v in enumerate(lhs)]
-
-        return tuple(map(op_sub, lhs, rhs))
-
-    @staticmethod
-    def _add(lhs, rhs=None):
-        """
-        Add two tuples
-        lhs / rhs - tuples to be added
-        if rhs is empty / none, lhs must be a list of tuples
-        """
-
-        if not lhs:
-            return (0.0, 0.0, 0.0)
-
-        if not rhs:
-
-            assert(isinstance(lhs[0], tuple)),"""
-                TupleMath.add(lhs, rhs): list of tuples required for lhs (rhs is NoneType)
-                """
-
-            _result = lhs[0]
-
-            for _t in lhs[1:]:
-                _result = TupleMath.add(_result, _t)
-
-            return _result
-
-        return tuple(map(op_add, lhs, rhs))
-
-    @staticmethod
-    def _multiply(lhs, rhs=None):
-        """
-        Component-wise multiply two tuples
-        """
-
-        if rhs is None:
-
-            assert(isinstance(lhs[0], tuple)),"""
-                TupleMath.multiply(lhs, rhs): list of tuples required for lhs (rhs is NoneType)
-                """
-
-            _result = lhs[0]
-
-            for _t in lhs[1:]:
-                _result = TupleMath.add(_result, _t)
-
-            return _result
-
-        return tuple(map(op_mul, lhs, rhs))
-
-    @staticmethod
-    def _scale(tpl, factor):
-        """
-        Multiply each component of the tuple by a scalar factor
-        """
-
-        _result = []
-
-        if isinstance(tpl[0], Iterable):
-
-            for _t in tpl:
-                _result.append(TupleMath.scale(_t, factor))
-
-            return _result
-
-        return tuple([_v * factor for _v in tpl])
-
-    @staticmethod
-    def _divide(dividend, divisor):
-        """
-        Component-wise tuple division
-        """
-
-        return tuple(map(op_div, dividend, divisor))
-
-    @staticmethod
-=======
->>>>>>> 67e36118
     def mean(op1, op2=None):
         """
         Compute the arithmetic mean of two or more tuples
