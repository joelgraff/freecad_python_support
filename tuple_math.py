--- conflicted
+++ resolved
@@ -404,11 +404,7 @@
 
         #if _dot > 0.0:
         #if _vec[0] < 0.0:
-<<<<<<< HEAD
-            #_angle = math.pi*2.0 - _angle
-=======
         #    _angle = math.pi*2.0 - _angle
->>>>>>> d1e11b2b
 
         return _angle
 
